--- conflicted
+++ resolved
@@ -3,12 +3,9 @@
 python:
   - "3.7"
   - "3.8"
-<<<<<<< HEAD
-  - "pypy3"
-=======
   - "3.9"
   - "3.10.1"
->>>>>>> ec569955
+  - "pypy3"
   
 env:
   - LXML_VERSION=4.1.1  
